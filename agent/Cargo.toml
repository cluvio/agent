--- conflicted
+++ resolved
@@ -20,14 +20,10 @@
 sealed-boxes = { path = "../sealed-boxes" }
 serde        = { version = "1.0.188", features = ["derive"] }
 socket2      = { version = "0.5.4", features = ["all"] }
-<<<<<<< HEAD
-thiserror    = "1.0.48"
-=======
 structopt    = "0.3.26"
-thiserror    = "1.0.49"
->>>>>>> fdc2b2cf
+thiserror    = "1.0.50"
 tokio-rustls = { version = "0.24", default-features = false, features = ["logging"] }
-tokio-util   = { version = "0.7.9", features = ["compat"] }
+tokio-util   = { version = "0.7.10", features = ["compat"] }
 util         = { path = "../util" }
 webpki-roots = "0.25"
 yamux        = "0.10.1"
